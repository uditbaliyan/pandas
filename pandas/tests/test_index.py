--- conflicted
+++ resolved
@@ -517,13 +517,10 @@
         self.assert_(res.dtype == 'bool')
         self.assert_(not isinstance(res, Index))
 
-<<<<<<< HEAD
     def test_get_level_values(self):
         result = self.strIndex.get_level_values(0)
         self.assert_(result.equals(self.strIndex))
 
-=======
->>>>>>> 5f4ae2a0
 
 class TestInt64Index(unittest.TestCase):
     _multiprocess_can_split_ = True
