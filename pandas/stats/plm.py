--- conflicted
+++ resolved
@@ -11,11 +11,7 @@
 import numpy as np
 
 from pandas.core.panel import WidePanel, LongPanel
-<<<<<<< HEAD
-from pandas.core.matrix import DataFrame, DataMatrix
-=======
 from pandas.core.frame import DataFrame
->>>>>>> 2d5e3d08
 from pandas.core.series import Series
 from pandas.core.sparse import SparseWidePanel
 from pandas.stats.ols import OLS, MovingOLS
@@ -198,11 +194,7 @@
     def _convert_x(self, x):
 
         # Converts non-numeric data in x to floats. x_converted is the
-<<<<<<< HEAD
-        # DataMatrix with converted values, and x_conversion is a dict that
-=======
         # DataFrame with converted values, and x_conversion is a dict that
->>>>>>> 2d5e3d08
         # provides the reverse mapping.  For example, if 'A' was converted to 0
         # for x named 'variety', then x_conversion['variety'][0] is 'A'.
         x_converted = {}
@@ -219,11 +211,7 @@
                 distinct_values = sorted(set(values.flat))
                 cat_mapping[key] = dict(enumerate(distinct_values))
                 new_values = np.searchsorted(distinct_values, values)
-<<<<<<< HEAD
-                x_converted[key] = DataMatrix(new_values, index=df.index,
-=======
                 x_converted[key] = DataFrame(new_values, index=df.index,
->>>>>>> 2d5e3d08
                                               columns=df.columns)
 
         if len(cat_mapping) == 0:
@@ -672,11 +660,7 @@
 
         Returns
         -------
-<<<<<<< HEAD
-        DataMatrix
-=======
         DataFrame
->>>>>>> 2d5e3d08
         """
         x = self._x.values
         betas = self._beta_matrix(lag=lag)
